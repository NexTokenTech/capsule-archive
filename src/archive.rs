// Copyright 2017-2019 Parity Technologies (UK) Ltd.
// This file is part of substrate-archive.

// substrate-archive is free software: you can redistribute it and/or modify
// it under the terms of the GNU General Public License as published by
// the Free Software Foundation, either version 3 of the License, or
// (at your option) any later version.

// substrate-archive is distributed in the hope that it will be useful,
// but WITHOUT ANY WARRANTY; without even the implied warranty of
// MERCHANTABILITY or FITNESS FOR A PARTICULAR PURPOSE.  See the
// GNU General Public License for more details.

// You should have received a copy of the GNU General Public License
// along with substrate-archive.  If not, see <http://www.gnu.org/licenses/>.

//! Spawning of all tasks happens in this module
//! Nowhere else is anything ever spawned

<<<<<<< HEAD
use futures::{
    future::{self, loop_fn, Loop},
    sync::mpsc::{self, UnboundedReceiver},
    Future, Stream,
};
use runtime_primitives::traits::Header;
use substrate_primitives::U256;
use substrate_rpc_primitives::number::NumberOrHex;
use tokio::runtime::Runtime;

use std::sync::Arc;
=======
use log::*;
// use tokio::runtime::Runtime;
use async_std::task;
use async_stream::try_stream;
use futures::{
    channel::mpsc::{self, Receiver, Sender, UnboundedReceiver, UnboundedSender},
    future,
    task::{Context, Poll, Waker},
    Future, FutureExt, Stream, StreamExt,
};
use substrate_primitives::{storage::StorageKey, twox_128, U256};
use substrate_rpc_primitives::number::NumberOrHex;

use std::{marker::PhantomData, sync::Arc, thread, time};

use core::pin::Pin;
>>>>>>> 0079f84e

use crate::{
    database::Database,
    error::Error as ArchiveError,
    rpc::Rpc,
<<<<<<< HEAD
    types::{BatchBlock, Data, SubstrateBlock, System},
=======
    types::{
        storage::{StorageKeyType, TimestampOp},
        Data, System,
    },
>>>>>>> 0079f84e
};

// with the hopeful and long-anticipated release of async-await
pub struct Archive<T: System> {
    rpc: Arc<Rpc<T>>,
    db: Arc<Database>,
<<<<<<< HEAD
    runtime: Runtime,
=======
>>>>>>> 0079f84e
}

impl<T> Archive<T>
where
    T: System,
{
    pub fn new() -> Result<Self, ArchiveError> {
<<<<<<< HEAD
        let mut runtime = Runtime::new()?;
        let rpc = runtime.block_on(Rpc::<T>::new(url::Url::parse("ws://127.0.0.1:9944")?))?;
        let db = Database::new()?;
        let (rpc, db) = (Arc::new(rpc), Arc::new(db));
        log::debug!("METADATA: {}", rpc.metadata());
        log::debug!("KEYS: {:?}", rpc.keys());
        // log::debug!("PROPERTIES: {:?}", rpc.properties());
        Ok(Self { rpc, db, runtime })
=======
        let rpc = Rpc::<T>::new(url::Url::parse("ws://127.0.0.1:9944")?);
        let db = Database::new()?;
        let (rpc, db) = (Arc::new(rpc), Arc::new(db));
        // let metadata = runtime.block_on(rpc.metadata())?;
        // debug!("METADATA: {:?}", metadata);
        Ok(Self { rpc, db })
>>>>>>> 0079f84e
    }

    pub fn run(mut self) -> Result<(), ArchiveError> {
        let (sender, receiver) = mpsc::unbounded();
<<<<<<< HEAD
        let data_in = Self::handle_data(receiver, self.db.clone());
        let blocks = self
            .rpc
            .clone()
            .subscribe_blocks(sender.clone())
            .map_err(|e| log::error!("{:?}", e));

        self.runtime
            .spawn(Self::sync(self.rpc.clone(), self.db.clone()).map(|_| ()));
        tokio::run(blocks.join(data_in).map(|_| ()));
=======
        crate::util::init_logger(log::LevelFilter::Error); // TODO user should decide log strategy

        let blocks = task::Builder::new()
            .name("block subscription".into())
            .spawn(Self::blocks(self.rpc.clone(), sender.clone()));

        let sync = task::Builder::new().name("sync".into()).spawn(Self::sync(
            self.db.clone(),
            self.rpc.clone(),
            sender.clone(),
        ));

        let data = task::Builder::new()
            .name("data".into())
            .spawn(Self::handle_data(receiver, self.db.clone()));

        task::block_on(future::join_all(blocks, sync, data));
>>>>>>> 0079f84e
        Ok(())
    }

    async fn blocks(rpc: Arc<Rpc<T>>, sender: UnboundedSender<Data<T>>) {
        match rpc.subscribe_blocks(sender).await {
            Ok(_) => (),
            Err(e) => error!("{:?}", e),
        };
    }

    /// Verification task that ensures all blocks are in the database
<<<<<<< HEAD
    fn sync(rpc: Arc<Rpc<T>>, db: Arc<Database>) -> impl Future<Item = Sync, Error = ()> {
        loop_fn(Sync::new(), move |v| {
            let (db, rpc) = (db.clone(), rpc.clone());
            rpc.clone()
                .latest_block()
                .map_err(|e| log::error!("{:?}", e))
                .map(move |latest| {
                    log::debug!("Latest Block: {:?}", latest);
                    *latest
                        .expect("should always be a latest; qed")
                        .block
                        .header
                        .number()
                })
                .and_then(move |latest| {
                    v.sync(db.clone(), latest.into(), rpc.clone())
                        .and_then(move |(sync, done)| {
                            if done {
                                Ok(Loop::Break(sync))
                            } else {
                                Ok(Loop::Continue(sync))
                            }
                        })
                })
        })
    }

    fn handle_data(
        receiver: UnboundedReceiver<Data<T>>,
        db: Arc<Database>,
    ) -> impl Future<Item = (), Error = ()> + 'static {
        receiver.for_each(move |data| {
=======
    async fn sync(db: Arc<Database>, rpc: Arc<Rpc<T>>, sender: UnboundedSender<Data<T>>) {
        let stream = Sync::<T>::new(db.clone(), rpc.clone(), sender.clone()).await;
        futures_util::pin_mut!(stream);
        while let Some(v) = stream.next().await {
            if v.is_err() {
                error!("{:?}", v);
            } else {
                let v = v.expect("Error is checked; qed");
                sender
                    .clone()
                    .unbounded_send(Data::SyncProgress(v.blocks_missing))
                    .map_err(|e| error!("{:?}", e));
            }
        }
    }

    async fn handle_data(receiver: UnboundedReceiver<Data<T>>, db: Arc<Database>) {
        for data in receiver.next().await {
>>>>>>> 0079f84e
            match data {
                Data::SyncProgress(missing_blocks) => {
                    println!("{} blocks missing", missing_blocks);
                }
<<<<<<< HEAD
                c => {
                    tokio::spawn(db.insert(c).map_err(|e| log::error!("{:?}", e)).map(|_| ()));
=======
                c @ _ => {
                    // possibly use tokio::spawn
                    db.insert(data)
                        .map(|v| {
                            if v.is_err() {
                                error!("{:?}", v);
                            }
                        })
                        .await
>>>>>>> 0079f84e
                }
            };
        }
    }
}
/*
impl<T> Stream for Sync<T> where T: System + std::fmt::Debug {
    type Item = Result<SyncStreamItem, ArchiveError>;

    fn poll_next(self: Pin<&mut Self>, cx: &mut Context) -> Poll<Option<Self::Item>> {
        match self.inner.poll(cx) {
            Poll::Ready(v) => {
                let v = v.map(|f| {
                    SyncStreamItem {
                        blocks_missing: v.0,
                        timestamps_missing: v.1
                    }
                });
                Poll::Ready(Some(v))
            },
            Poll::Pending => Poll::Pending
        }
    }
}
*/

impl<T> Stream for Sync<T>
where
    T: System + std::fmt::Debug,
{
    type Item = Result<SyncStreamItem, ArchiveError>;

    fn poll_next(self: Pin<&mut Self>, cx: &mut Context) -> Poll<Option<Self::Item>> {
        self.inner.poll_next(cx)
    }
}

<<<<<<< HEAD
#[derive(Debug, PartialEq, Eq)]
struct Sync {
    looped: usize,
    missing: usize, // missing timestamps + blocks
=======
#[derive(Debug, Clone, PartialEq, Eq)]
pub struct SyncStreamItem {
    blocks_missing: usize,
    timestamps_missing: usize,
>>>>>>> 0079f84e
}

struct Sync<T: System + std::fmt::Debug> {
    // pub looped: usize,
    inner: Receiver<Result<SyncStreamItem, ArchiveError>>,
    timestamps_missing: usize,
    blocks_missing: usize,
}

impl<T> Sync<T>
where
    T: System + std::fmt::Debug,
{
    async fn new(
        db: Arc<Database>,
        rpc: Arc<Rpc<T>>,
        sender: UnboundedSender<Data<T>>,
    ) -> impl Stream<Item = Result<SyncStreamItem, ArchiveError>> {
        let (stream_sender, stream_receiver) = mpsc::channel(3);
        task::spawn(CrawlItems::new(db.clone(), rpc.clone(), sender.clone()).crawl(stream_sender));
        Self {
<<<<<<< HEAD
            looped: 0,
            missing: 0,
        }
    }

    fn sync<T>(
        self,
        db: Arc<Database>,
        latest: u64,
        rpc: Arc<Rpc<T>>,
    ) -> impl Future<Item = (Self, bool), Error = ()> + 'static
    where
        T: System + std::fmt::Debug + 'static,
    {
        let rpc0 = rpc.clone();
        let looped = self.looped;
        log::info!("Looped: {}", looped);
        log::info!("latest: {}", latest);
        db.query_missing_blocks(Some(latest))
            .and_then(move |blocks| {
                let mut futures = Vec::new();
                log::info!("Fetching {} blocks from rpc", blocks.len());
                for chunk in blocks.chunks(100_000) {
                    futures.push({
                        let b = chunk
                            .iter()
                            .map(|b| NumberOrHex::Hex(U256::from(*b)))
                            .collect::<Vec<NumberOrHex<T::BlockNumber>>>();
                        rpc0.clone().batch_block_from_number(b)
                    });
                }
                future::join_all(futures)
            })
            .map_err(|e| log::error!("{:?}", e))
            .and_then(move |b| {
                let blocks = b
                    .into_iter()
                    .flat_map(|b_inner| b_inner.into_iter())
                    .collect::<Vec<SubstrateBlock<T>>>();
                log::info!("inserting {} blocks", blocks.len());
                let missing = blocks.len();
                let b = db
                    .insert(Data::BatchBlock(BatchBlock::<T>::new(blocks)))
                    .map_err(|e| log::error!("{:?}", e));

                b.join(future::ok(missing))
            })
            .map(move |(b, missing)| {
                let looped = looped + 1;
                log::info!("Inserted {} blocks", missing);
                let missing = b;
                let done = missing == 0;
                (Self { looped, missing }, done)
            })
=======
            timestamps_missing: 0,
            blocks_missing: 0,
            inner: stream_receiver,
        }
    }
}

/*
impl<T> Future for CrawlItems<T>
    where T: System + std::fmt::Debug
{
    type Output = Result<(usize, usize), ArchiveError>;
    fn poll(self: Pin<&mut Self>, cx: &mut Context) -> Poll<Self::Output> {
        let fut = self.inner.take();
        match fut {
            Some(v) => {
                match v.poll(cx) {
                    Poll::Ready(v) => {
                        Poll::Ready(v)
                    },
                    Poll::Pending => Poll::Pending
                }
            },
            None => {
                self.crawl();
                self.inner.expect("None value set by crawl; qed").poll(cx)
            }
        }
    }
}*/

struct CrawlItems<T: System + std::fmt::Debug> {
    db: Arc<Database>,
    rpc: Arc<Rpc<T>>,
    sender: UnboundedSender<Data<T>>,
    // inner: Option<Pin<Box<dyn Future<Output = Result<(usize, usize), ArchiveError>> + Send>>>
}

impl<T> CrawlItems<T>
where
    T: System + std::fmt::Debug,
{
    fn new(db: Arc<Database>, rpc: Arc<Rpc<T>>, sender: UnboundedSender<Data<T>>) -> Self {
        Self { db, rpc, sender }
    }

    async fn crawl(&self, stream_sender: Sender<Result<SyncStreamItem, ArchiveError>>) {
        let (db, rpc, sender) = (self.db.clone(), self.rpc.clone(), self.sender.clone());
        loop {
            let item: Result<SyncStreamItem, ArchiveError> =
                self.start().await.map(|v| SyncStreamItem {
                    blocks_missing: v.0,
                    timestamps_missing: v.1,
                });
            match stream_sender.try_send(item) {
                Ok(_) => (),
                Err(e) => error!("Send Failed {:?}", e),
            }
        }
    }

    async fn start(&self) -> Result<(usize, usize), ArchiveError> {
        future::try_join(
            CrawlItems::sync_timestamps(self.db.clone(), self.rpc.clone(), self.sender.clone()),
            CrawlItems::sync_blocks(self.db.clone(), self.rpc.clone(), self.sender.clone()),
        )
        .await
    }
    /// find missing timestamps and add them to DB if found. Return number missing timestamps
    async fn sync_timestamps(
        db: Arc<Database>,
        rpc: Arc<Rpc<T>>,
        sender: UnboundedSender<Data<T>>,
    ) -> Result<usize, ArchiveError> {
        let hashes = db.query_missing_timestamps::<T>().await?;
        let num_missing = hashes.len();
        let timestamp_key = b"Timestamp Now";
        let storage_key = twox_128(timestamp_key);
        let keys = std::iter::repeat(StorageKey(storage_key.to_vec()))
            .take(hashes.len())
            .collect::<Vec<StorageKey>>();
        let key_types = std::iter::repeat(StorageKeyType::Timestamp(TimestampOp::Now))
            .take(hashes.len())
            .collect::<Vec<StorageKeyType>>();
        rpc.batch_storage(sender, keys, hashes, key_types).await?;
        Ok(num_missing)
    }

    /// sync blocks, 100,000 at a time, returning number of blocks that were missing before synced
    async fn sync_blocks(
        db: Arc<Database>,
        rpc: Arc<Rpc<T>>,
        sender: UnboundedSender<Data<T>>,
    ) -> Result<usize, ArchiveError> {
        let missing_blocks = db.query_missing_blocks().await?;
        let blocks = missing_blocks
            .into_iter()
            .take(100_000)
            .map(|b| NumberOrHex::Hex(U256::from(b)))
            .collect::<Vec<NumberOrHex<T::BlockNumber>>>();
        rpc.batch_block_from_number(blocks, sender).await?;
        // sender.unbounded_send(Data::SyncProgress(blocks.len()));
        Ok(blocks.len())
>>>>>>> 0079f84e
    }
}<|MERGE_RESOLUTION|>--- conflicted
+++ resolved
@@ -17,59 +17,36 @@
 //! Spawning of all tasks happens in this module
 //! Nowhere else is anything ever spawned
 
-<<<<<<< HEAD
-use futures::{
-    future::{self, loop_fn, Loop},
-    sync::mpsc::{self, UnboundedReceiver},
-    Future, Stream,
-};
-use runtime_primitives::traits::Header;
-use substrate_primitives::U256;
-use substrate_rpc_primitives::number::NumberOrHex;
-use tokio::runtime::Runtime;
-
-use std::sync::Arc;
-=======
 use log::*;
 // use tokio::runtime::Runtime;
 use async_std::task;
 use async_stream::try_stream;
 use futures::{
     channel::mpsc::{self, Receiver, Sender, UnboundedReceiver, UnboundedSender},
+    executor,
     future,
     task::{Context, Poll, Waker},
     Future, FutureExt, Stream, StreamExt,
 };
-use substrate_primitives::{storage::StorageKey, twox_128, U256};
+use runtime_primitives::traits::Header;
+use substrate_primitives::U256;
 use substrate_rpc_primitives::number::NumberOrHex;
 
 use std::{marker::PhantomData, sync::Arc, thread, time};
 
 use core::pin::Pin;
->>>>>>> 0079f84e
 
 use crate::{
     database::Database,
     error::Error as ArchiveError,
     rpc::Rpc,
-<<<<<<< HEAD
     types::{BatchBlock, Data, SubstrateBlock, System},
-=======
-    types::{
-        storage::{StorageKeyType, TimestampOp},
-        Data, System,
-    },
->>>>>>> 0079f84e
 };
 
 // with the hopeful and long-anticipated release of async-await
 pub struct Archive<T: System> {
     rpc: Arc<Rpc<T>>,
     db: Arc<Database>,
-<<<<<<< HEAD
-    runtime: Runtime,
-=======
->>>>>>> 0079f84e
 }
 
 impl<T> Archive<T>
@@ -77,28 +54,17 @@
     T: System,
 {
     pub fn new() -> Result<Self, ArchiveError> {
-<<<<<<< HEAD
-        let mut runtime = Runtime::new()?;
-        let rpc = runtime.block_on(Rpc::<T>::new(url::Url::parse("ws://127.0.0.1:9944")?))?;
+        let rpc = executor::block_on(Rpc::<T>::new(url::Url::parse("ws://127.0.0.1:9944")?))?;
         let db = Database::new()?;
         let (rpc, db) = (Arc::new(rpc), Arc::new(db));
         log::debug!("METADATA: {}", rpc.metadata());
         log::debug!("KEYS: {:?}", rpc.keys());
         // log::debug!("PROPERTIES: {:?}", rpc.properties());
-        Ok(Self { rpc, db, runtime })
-=======
-        let rpc = Rpc::<T>::new(url::Url::parse("ws://127.0.0.1:9944")?);
-        let db = Database::new()?;
-        let (rpc, db) = (Arc::new(rpc), Arc::new(db));
-        // let metadata = runtime.block_on(rpc.metadata())?;
-        // debug!("METADATA: {:?}", metadata);
         Ok(Self { rpc, db })
->>>>>>> 0079f84e
     }
 
     pub fn run(mut self) -> Result<(), ArchiveError> {
         let (sender, receiver) = mpsc::unbounded();
-<<<<<<< HEAD
         let data_in = Self::handle_data(receiver, self.db.clone());
         let blocks = self
             .rpc
@@ -109,25 +75,6 @@
         self.runtime
             .spawn(Self::sync(self.rpc.clone(), self.db.clone()).map(|_| ()));
         tokio::run(blocks.join(data_in).map(|_| ()));
-=======
-        crate::util::init_logger(log::LevelFilter::Error); // TODO user should decide log strategy
-
-        let blocks = task::Builder::new()
-            .name("block subscription".into())
-            .spawn(Self::blocks(self.rpc.clone(), sender.clone()));
-
-        let sync = task::Builder::new().name("sync".into()).spawn(Self::sync(
-            self.db.clone(),
-            self.rpc.clone(),
-            sender.clone(),
-        ));
-
-        let data = task::Builder::new()
-            .name("data".into())
-            .spawn(Self::handle_data(receiver, self.db.clone()));
-
-        task::block_on(future::join_all(blocks, sync, data));
->>>>>>> 0079f84e
         Ok(())
     }
 
@@ -139,7 +86,6 @@
     }
 
     /// Verification task that ensures all blocks are in the database
-<<<<<<< HEAD
     fn sync(rpc: Arc<Rpc<T>>, db: Arc<Database>) -> impl Future<Item = Sync, Error = ()> {
         loop_fn(Sync::new(), move |v| {
             let (db, rpc) = (db.clone(), rpc.clone());
@@ -172,44 +118,12 @@
         db: Arc<Database>,
     ) -> impl Future<Item = (), Error = ()> + 'static {
         receiver.for_each(move |data| {
-=======
-    async fn sync(db: Arc<Database>, rpc: Arc<Rpc<T>>, sender: UnboundedSender<Data<T>>) {
-        let stream = Sync::<T>::new(db.clone(), rpc.clone(), sender.clone()).await;
-        futures_util::pin_mut!(stream);
-        while let Some(v) = stream.next().await {
-            if v.is_err() {
-                error!("{:?}", v);
-            } else {
-                let v = v.expect("Error is checked; qed");
-                sender
-                    .clone()
-                    .unbounded_send(Data::SyncProgress(v.blocks_missing))
-                    .map_err(|e| error!("{:?}", e));
-            }
-        }
-    }
-
-    async fn handle_data(receiver: UnboundedReceiver<Data<T>>, db: Arc<Database>) {
-        for data in receiver.next().await {
->>>>>>> 0079f84e
             match data {
                 Data::SyncProgress(missing_blocks) => {
                     println!("{} blocks missing", missing_blocks);
                 }
-<<<<<<< HEAD
                 c => {
                     tokio::spawn(db.insert(c).map_err(|e| log::error!("{:?}", e)).map(|_| ()));
-=======
-                c @ _ => {
-                    // possibly use tokio::spawn
-                    db.insert(data)
-                        .map(|v| {
-                            if v.is_err() {
-                                error!("{:?}", v);
-                            }
-                        })
-                        .await
->>>>>>> 0079f84e
                 }
             };
         }
@@ -247,17 +161,10 @@
     }
 }
 
-<<<<<<< HEAD
 #[derive(Debug, PartialEq, Eq)]
 struct Sync {
     looped: usize,
     missing: usize, // missing timestamps + blocks
-=======
-#[derive(Debug, Clone, PartialEq, Eq)]
-pub struct SyncStreamItem {
-    blocks_missing: usize,
-    timestamps_missing: usize,
->>>>>>> 0079f84e
 }
 
 struct Sync<T: System + std::fmt::Debug> {
@@ -279,7 +186,6 @@
         let (stream_sender, stream_receiver) = mpsc::channel(3);
         task::spawn(CrawlItems::new(db.clone(), rpc.clone(), sender.clone()).crawl(stream_sender));
         Self {
-<<<<<<< HEAD
             looped: 0,
             missing: 0,
         }
@@ -334,110 +240,5 @@
                 let done = missing == 0;
                 (Self { looped, missing }, done)
             })
-=======
-            timestamps_missing: 0,
-            blocks_missing: 0,
-            inner: stream_receiver,
-        }
-    }
-}
-
-/*
-impl<T> Future for CrawlItems<T>
-    where T: System + std::fmt::Debug
-{
-    type Output = Result<(usize, usize), ArchiveError>;
-    fn poll(self: Pin<&mut Self>, cx: &mut Context) -> Poll<Self::Output> {
-        let fut = self.inner.take();
-        match fut {
-            Some(v) => {
-                match v.poll(cx) {
-                    Poll::Ready(v) => {
-                        Poll::Ready(v)
-                    },
-                    Poll::Pending => Poll::Pending
-                }
-            },
-            None => {
-                self.crawl();
-                self.inner.expect("None value set by crawl; qed").poll(cx)
-            }
-        }
-    }
-}*/
-
-struct CrawlItems<T: System + std::fmt::Debug> {
-    db: Arc<Database>,
-    rpc: Arc<Rpc<T>>,
-    sender: UnboundedSender<Data<T>>,
-    // inner: Option<Pin<Box<dyn Future<Output = Result<(usize, usize), ArchiveError>> + Send>>>
-}
-
-impl<T> CrawlItems<T>
-where
-    T: System + std::fmt::Debug,
-{
-    fn new(db: Arc<Database>, rpc: Arc<Rpc<T>>, sender: UnboundedSender<Data<T>>) -> Self {
-        Self { db, rpc, sender }
-    }
-
-    async fn crawl(&self, stream_sender: Sender<Result<SyncStreamItem, ArchiveError>>) {
-        let (db, rpc, sender) = (self.db.clone(), self.rpc.clone(), self.sender.clone());
-        loop {
-            let item: Result<SyncStreamItem, ArchiveError> =
-                self.start().await.map(|v| SyncStreamItem {
-                    blocks_missing: v.0,
-                    timestamps_missing: v.1,
-                });
-            match stream_sender.try_send(item) {
-                Ok(_) => (),
-                Err(e) => error!("Send Failed {:?}", e),
-            }
-        }
-    }
-
-    async fn start(&self) -> Result<(usize, usize), ArchiveError> {
-        future::try_join(
-            CrawlItems::sync_timestamps(self.db.clone(), self.rpc.clone(), self.sender.clone()),
-            CrawlItems::sync_blocks(self.db.clone(), self.rpc.clone(), self.sender.clone()),
-        )
-        .await
-    }
-    /// find missing timestamps and add them to DB if found. Return number missing timestamps
-    async fn sync_timestamps(
-        db: Arc<Database>,
-        rpc: Arc<Rpc<T>>,
-        sender: UnboundedSender<Data<T>>,
-    ) -> Result<usize, ArchiveError> {
-        let hashes = db.query_missing_timestamps::<T>().await?;
-        let num_missing = hashes.len();
-        let timestamp_key = b"Timestamp Now";
-        let storage_key = twox_128(timestamp_key);
-        let keys = std::iter::repeat(StorageKey(storage_key.to_vec()))
-            .take(hashes.len())
-            .collect::<Vec<StorageKey>>();
-        let key_types = std::iter::repeat(StorageKeyType::Timestamp(TimestampOp::Now))
-            .take(hashes.len())
-            .collect::<Vec<StorageKeyType>>();
-        rpc.batch_storage(sender, keys, hashes, key_types).await?;
-        Ok(num_missing)
-    }
-
-    /// sync blocks, 100,000 at a time, returning number of blocks that were missing before synced
-    async fn sync_blocks(
-        db: Arc<Database>,
-        rpc: Arc<Rpc<T>>,
-        sender: UnboundedSender<Data<T>>,
-    ) -> Result<usize, ArchiveError> {
-        let missing_blocks = db.query_missing_blocks().await?;
-        let blocks = missing_blocks
-            .into_iter()
-            .take(100_000)
-            .map(|b| NumberOrHex::Hex(U256::from(b)))
-            .collect::<Vec<NumberOrHex<T::BlockNumber>>>();
-        rpc.batch_block_from_number(blocks, sender).await?;
-        // sender.unbounded_send(Data::SyncProgress(blocks.len()));
-        Ok(blocks.len())
->>>>>>> 0079f84e
     }
 }