// Copyright 2017-2021 Parity Technologies (UK) Ltd.
// This file is part of substrate-archive.

// substrate-archive is free software: you can redistribute it and/or modify
// it under the terms of the GNU General Public License as published by
// the Free Software Foundation, either version 3 of the License, or
// (at your option) any later version.
// substrate-archive is distributed in the hope that it will be useful,
// but WITHOUT ANY WARRANTY; without even the implied warranty of
// MERCHANTABILITY or FITNESS FOR A PARTICULAR PURPOSE.  See the
// GNU General Public License for more details.

// You should have received a copy of the GNU General Public License
// along with substrate-archive.  If not, see <http://www.gnu.org/licenses/>.

use arc_swap::ArcSwap;
use async_std::task;
use itertools::Itertools;
use sqlx::PgPool;
use std::{collections::HashMap, sync::Arc};
use xtra::prelude::*;

use desub::Decoder;
use log::info;
use serde_json::Value;

use crate::{
	actors::{
		workers::database::{DatabaseActor, GetState},
		SystemConfig,
	},
	database::{models::ExtrinsicsModel, models::TrexModel, queries},
	error::{ArchiveError, Result},
	types::{BatchExtrinsics, BatchTrexes},
};

use sa_work_queue::{BackgroundJob, Runner};
use serde::Deserialize;

pub static TASK_QUEUE_EXT: &str = "SA_QUEUE_EXT";
pub static AMQP_URL_EXT: &str = "amqp://localhost:5672";
pub static EXT_JOB_TYPE: &str = "Strategy_job";

/// Actor which crawls missing encoded extrinsics and
/// sends decoded JSON to the database.
/// Crawls missing extrinsics upon receiving an `Index` message.
pub struct ExtrinsicsDecoder {
	/// Pool of Postgres Connections.
	pool: PgPool,
	/// Address of the database actor.
	addr: Address<DatabaseActor>,
	/// Max amount of extrinsics to load at any one time.i.
	max_block_load: u32,
	/// Desub Legacy + current decoder.
	decoder: Arc<Decoder>,
	/// Cache of blocks where runtime upgrades occurred.
	/// number -> spec
	upgrades: ArcSwap<HashMap<u32, u32>>,
}

#[derive(Deserialize, Debug)]
struct AccountId(Vec<Vec<u8>>);

#[derive(Deserialize, Debug)]
struct CipherText(Vec<u8>);

#[derive(Deserialize, Debug)]
struct Ciphers(Vec<Cipher>);

#[derive(Deserialize, Debug)]
struct Cipher {
	cipher_text: Vec<u8>,
	difficulty: u32,
	release_block_num: u32,
}

impl ExtrinsicsDecoder {
	pub async fn new<B: Send + Sync, Db: Send + Sync>(
		config: &SystemConfig<B, Db>,
		addr: Address<DatabaseActor>,
	) -> Result<Self> {
		let max_block_load = config.control.max_block_load;
		let pool = addr.send(GetState::Pool).await??.pool();
		// let chain = config.persistent_config.chain();
		// let decoder = Arc::new(Decoder::new(chain));
		let decoder = Arc::new(Decoder::new());
		let mut conn = pool.acquire().await?;
		let upgrades = ArcSwap::from_pointee(queries::upgrade_blocks_from_spec(&mut conn, 0).await?);
		log::info!("Started extrinsic decoder");
		Ok(Self { pool, addr, max_block_load, decoder, upgrades })
	}

	async fn crawl_missing_extrinsics(&mut self) -> Result<()> {
		let mut conn = self.pool.acquire().await?;
		let blocks = queries::blocks_missing_extrinsics(&mut conn, self.max_block_load).await?;

		let versions: Vec<u32> =
			blocks.iter().filter(|b| !self.decoder.has_version(&b.3)).map(|(_, _, _, v)| *v).unique().collect();
		// above and below line are separate to let immutable ref to `self.decoder` to go out of scope.
		for version in versions.iter() {
			let metadata = queries::metadata(&mut conn, *version as i32).await?;
			log::debug!("Registering version {}", version);
			Arc::get_mut(&mut self.decoder)
				.ok_or_else(|| ArchiveError::Msg("Reference to decoder is not safe to access".into()))?
				.register_version(*version, &metadata)?;
		}

		if let Some(first) = versions.first() {
			if let (Some(past), _, Some(past_metadata), _) =
				queries::past_and_present_version(&mut conn, *first as i32).await?
			{
				Arc::get_mut(&mut self.decoder)
					.ok_or_else(|| ArchiveError::Msg("Reference to decoder is not safe to access".into()))?
					.register_version(past, &past_metadata)?;
				log::debug!("Registered previous version {}", past);
			}
		}

		if self.upgrades.load().iter().max_by(|a, b| a.1.cmp(b.1)).map(|(_, v)| v)
			< blocks.iter().map(|&(_, _, _, v)| v).max().as_ref()
		{
			self.update_upgrade_blocks().await?;
		}
		let decoder = self.decoder.clone();
		let upgrades = self.upgrades.load().clone();

		let extrinsics_tuple =
			task::spawn_blocking(move || Ok::<_, ArchiveError>(Self::decode(&decoder, blocks, &upgrades))).await??;

		let extrinsics = extrinsics_tuple.0;
		if &extrinsics.len() > &0 {
			info!("I have one or more extrinsics");
			self.publish_exts(&extrinsics);
		}
		self.addr.send(BatchExtrinsics::new(extrinsics)).await?;

		//send batch trexes to DatabaseActor
		let trexes = extrinsics_tuple.1;
		self.addr.send(BatchTrexes::new(trexes)).await?;

		Ok(())
	}

	fn publish_exts(&self, exts: &Vec<ExtrinsicsModel>) {
		let runner = Self::runner();
		for ext in exts {
			Self::create_job(&runner, ext);
		}
	}

	fn create_job(runner: &Runner<()>, ext: &ExtrinsicsModel) {
		let data = serde_json::to_string(ext).unwrap_or("".to_string());
		let job = BackgroundJob { job_type: EXT_JOB_TYPE.into(), data: serde_json::from_str(&*data).unwrap() };
		let handle = runner.handle();
		let _ = task::block_on(handle.push(serde_json::to_vec(&job).unwrap()));
	}

	fn runner() -> Runner<()> {
		Runner::builder((), AMQP_URL_EXT)
			.num_threads(2)
			.timeout(std::time::Duration::from_secs(5))
			.queue_name(TASK_QUEUE_EXT)
			.prefetch(1) // high prefetch values will screw tests up
			.build()
			.unwrap()
	}

	fn decode(
		decoder: &Decoder,
		blocks: Vec<(u32, Vec<u8>, Vec<u8>, u32)>,
		upgrades: &HashMap<u32, u32>,
	) -> Result<(Vec<ExtrinsicsModel>, Vec<TrexModel>)> {
		let mut extrinsics = Vec::new();
		let mut trexes = Vec::new();
		if blocks.len() > 2 {
			let first = blocks.first().expect("Checked len; qed");
			let last = blocks.last().expect("Checked len; qed");
			log::info!(
				"Decoding {} extrinsics in blocks {}..{} versions {}..{}",
				blocks.len(),
				first.0,
				last.0,
				first.3,
				last.3
			);
		}
		for (number, hash, ext, spec) in blocks.into_iter() {
			if let Some(version) = upgrades.get(&number) {
				let previous = upgrades
					.values()
					.sorted()
					.tuple_windows()
					.find(|(_curr, next)| *next >= version)
					.map(|(c, _)| c)
					.ok_or(ArchiveError::PrevSpecNotFound(*version))?;
				// let ext1 = decoder.decode_extrinsics(*previous, ext.as_slice())?;
				// extrinsics.push(ExtrinsicsModel::new(hash.to_owned(), number, ext1.to_owned())?);

				match decoder.decode_extrinsics(*previous, ext.as_slice()) {
					Ok(exts) => {
						if let Ok(exts_model) = ExtrinsicsModel::new(hash, number, exts) {
							extrinsics.push(exts_model);
						}
					}
					Err(err) => {
						log::warn!(
							"decode extrinsic upgrade failed, block: {}, spec: {}, reason: {:?}",
							number,
							spec,
							err
						);
					}
				}

				//construct trex list for batch
				Self::construct_trexes(&number, &hash, &ext1, &mut trexes);
			} else {
<<<<<<< HEAD
				let ext1 = decoder.decode_extrinsics(spec, ext.as_slice())?;
				extrinsics.push(ExtrinsicsModel::new(hash.to_owned(), number, ext1.to_owned())?);

				//construct trex list for batch
				Self::construct_trexes(&number, &hash, &ext1, &mut trexes);
=======
				// let ext1 = decoder.decode_extrinsics(spec, ext.as_slice())?;
				// extrinsics.push(ExtrinsicsModel::new(hash.to_owned(), number, ext1.to_owned())?);
				match decoder.decode_extrinsics(spec, ext.as_slice()) {
					Ok(exts) => {
						if let Ok(exts_model) = ExtrinsicsModel::new(hash, number, exts) {
							extrinsics.push(exts_model);
						}
					}
					Err(err) => {
						log::warn!("decode extrinsic failed, block: {}, spec: {}, reason: {:?}", number, spec, err);
					}
				}
				//construct capsule list for batch
				Self::construct_capsules(&number, &hash, &ext1, &mut capsules);
>>>>>>> ad7773e4
			}
		}
		Ok((extrinsics, trexes))
	}

	//construct trex list for batch
	fn construct_trexes(number: &u32, hash: &Vec<u8>, ext: &Value, trexes: &mut Vec<TrexModel>) {
		if ext.is_array() {
			let extrinsics = ext.as_array().unwrap();
			for extrinsic in extrinsics {
				if extrinsic.is_object() {
					//This operation will always succeed,because the type has been determined.
					let extrinsic_map = extrinsic.as_object().unwrap();
					//Do not exclude empty string.
					let pallet_name = extrinsic_map["call_data"]["pallet_name"].as_str().unwrap_or("");
					let arguments = extrinsic_map["call_data"]["arguments"].to_owned();
					match pallet_name {
						"Timestamp" => {
							// TODO:Extrinsic of timestamp type to be determined,If is needed.
						}
						"TrexModule" => {
							// get account_id from arguments[0]
							let account_id_struct: Option<AccountId> =
								serde_json::from_value(arguments[0].to_owned()).unwrap_or(None);
							let account_id = match account_id_struct {
								Some(value) => Some(value.0),
								None => None,
							};

							// get cipher_text from arguments[1]
							let option_cipher_text_struct: Option<CipherText> =
								serde_json::from_value(arguments[1].to_owned()).unwrap_or(None);
							// get json string from matching chiper_text
							let ciphers_json_str = match option_cipher_text_struct {
								Some(cipher_text_struct) => {
									// fmt utf8 string to String
									let cipher_json_str_result = String::from_utf8(cipher_text_struct.0);
									let cipher_json_str = match cipher_json_str_result {
										Ok(ciphers_json) => ciphers_json,
										Err(_) => "".to_string(),
									};
									cipher_json_str
								}
								None => "".to_string(),
							};
							// Deserialize to Ciphers struct
							let option_ciphers: Option<Ciphers> =
								serde_json::from_str(&ciphers_json_str).unwrap_or(None);
							// get Vec<Cipher> from Ciphers struct tuple's first object
							let cipher_vector = match option_ciphers {
								Some(ciphers_struct) => ciphers_struct.0,
								None => {
									vec![]
								}
							};

							//Traverse the vector and construct the TrexModel
							for cipher in cipher_vector {
								let cipher_text = cipher.cipher_text;
								let release_block_number = cipher.release_block_num;
								let difficulty = cipher.difficulty;
								let release_block_difficulty_index =
									cipher.release_block_num.to_string()
										+ &"_".to_string() + &cipher.difficulty.to_string();

								let trex_model_result = TrexModel::new(
									hash.to_vec(),
									number.to_owned(),
									Option::from(cipher_text),
									account_id.to_owned(),
									&pallet_name,
									Option::from(release_block_number),
									difficulty,
									release_block_difficulty_index,
								);
								match trex_model_result {
									Ok(trex_model) => {
										trexes.push(trex_model);
									}
									Err(_) => {
										log::debug! {"Construct trex model failed!"};
									}
								}
							}
						}
						_ => {
							log::debug! {"Other type of Extrinsic!"};
						}
					}
				}
			}
		}
	}

	async fn update_upgrade_blocks(&self) -> Result<()> {
		let max_spec = *self.upgrades.load().iter().max_by(|a, b| a.1.cmp(b.1)).map(|(k, _)| k).unwrap_or(&0);
		let mut conn = self.pool.acquire().await?;
		let upgrade_blocks = queries::upgrade_blocks_from_spec(&mut conn, max_spec).await?;
		self.upgrades.rcu(move |upgrades| {
			let mut upgrades = HashMap::clone(upgrades);
			upgrades.extend(upgrade_blocks.iter());
			upgrades
		});
		Ok(())
	}
}

#[async_trait::async_trait]
impl Actor for ExtrinsicsDecoder {}

pub struct Index;
impl Message for Index {
	type Result = ();
}

#[async_trait::async_trait]
impl Handler<Index> for ExtrinsicsDecoder {
	async fn handle(&mut self, _: Index, ctx: &mut Context<Self>) {
		match self.crawl_missing_extrinsics().await {
			Err(ArchiveError::Disconnected) => ctx.stop(),
			Ok(_) => {}
			Err(e) => log::error!("{:?}", e),
		}
	}
}<|MERGE_RESOLUTION|>--- conflicted
+++ resolved
@@ -193,11 +193,11 @@
 					.find(|(_curr, next)| *next >= version)
 					.map(|(c, _)| c)
 					.ok_or(ArchiveError::PrevSpecNotFound(*version))?;
-				// let ext1 = decoder.decode_extrinsics(*previous, ext.as_slice())?;
-				// extrinsics.push(ExtrinsicsModel::new(hash.to_owned(), number, ext1.to_owned())?);
 
 				match decoder.decode_extrinsics(*previous, ext.as_slice()) {
 					Ok(exts) => {
+						//construct trex list for batch
+						Self::construct_trexes(&number, &hash, &exts, &mut trexes);
 						if let Ok(exts_model) = ExtrinsicsModel::new(hash, number, exts) {
 							extrinsics.push(exts_model);
 						}
@@ -211,21 +211,11 @@
 						);
 					}
 				}
-
-				//construct trex list for batch
-				Self::construct_trexes(&number, &hash, &ext1, &mut trexes);
 			} else {
-<<<<<<< HEAD
-				let ext1 = decoder.decode_extrinsics(spec, ext.as_slice())?;
-				extrinsics.push(ExtrinsicsModel::new(hash.to_owned(), number, ext1.to_owned())?);
-
-				//construct trex list for batch
-				Self::construct_trexes(&number, &hash, &ext1, &mut trexes);
-=======
-				// let ext1 = decoder.decode_extrinsics(spec, ext.as_slice())?;
-				// extrinsics.push(ExtrinsicsModel::new(hash.to_owned(), number, ext1.to_owned())?);
 				match decoder.decode_extrinsics(spec, ext.as_slice()) {
 					Ok(exts) => {
+						//construct trex list for batch
+						Self::construct_trexes(&number, &hash, &exts, &mut trexes);
 						if let Ok(exts_model) = ExtrinsicsModel::new(hash, number, exts) {
 							extrinsics.push(exts_model);
 						}
@@ -234,9 +224,6 @@
 						log::warn!("decode extrinsic failed, block: {}, spec: {}, reason: {:?}", number, spec, err);
 					}
 				}
-				//construct capsule list for batch
-				Self::construct_capsules(&number, &hash, &ext1, &mut capsules);
->>>>>>> ad7773e4
 			}
 		}
 		Ok((extrinsics, trexes))
